package docker

import (
	"fmt"
	"github.com/dotcloud/docker/auth"
	"github.com/dotcloud/docker/registry"
	"github.com/dotcloud/docker/utils"
	"io"
	"io/ioutil"
	"log"
	"net/http"
	"net/url"
	"os"
	"path"
	"runtime"
	"strings"
)

func (srv *Server) DockerVersion() APIVersion {
	return APIVersion{
		Version:   VERSION,
		GitCommit: GITCOMMIT,
		GoVersion: runtime.Version(),
	}
}

func (srv *Server) ContainerKill(name string) error {
	if container := srv.runtime.Get(name); container != nil {
		if err := container.Kill(); err != nil {
			return fmt.Errorf("Error restarting container %s: %s", name, err.Error())
		}
	} else {
		return fmt.Errorf("No such container: %s", name)
	}
	return nil
}

func (srv *Server) ContainerExport(name string, out io.Writer) error {
	if container := srv.runtime.Get(name); container != nil {

		data, err := container.Export()
		if err != nil {
			return err
		}

		// Stream the entire contents of the container (basically a volatile snapshot)
		if _, err := io.Copy(out, data); err != nil {
			return err
		}
		return nil
	}
	return fmt.Errorf("No such container: %s", name)
}

func (srv *Server) ImagesSearch(term string) ([]APISearch, error) {

	results, err := registry.NewRegistry(srv.runtime.root).SearchRepositories(term)
	if err != nil {
		return nil, err
	}

	var outs []APISearch
	for _, repo := range results.Results {
		var out APISearch
		out.Description = repo["description"]
		if len(out.Description) > 45 {
			out.Description = utils.Trunc(out.Description, 42) + "..."
		}
		out.Name = repo["name"]
		outs = append(outs, out)
	}
	return outs, nil
}

func (srv *Server) ImageInsert(name, url, path string, out io.Writer, sf *utils.StreamFormatter) (string, error) {
	out = utils.NewWriteFlusher(out)
	img, err := srv.runtime.repositories.LookupImage(name)
	if err != nil {
		return "", err
	}

	file, err := utils.Download(url, out)
	if err != nil {
		return "", err
	}
	defer file.Body.Close()

	config, _, err := ParseRun([]string{img.ID, "echo", "insert", url, path}, srv.runtime.capabilities)
	if err != nil {
		return "", err
	}

	b := NewBuilder(srv.runtime)
	c, err := b.Create(config)
	if err != nil {
		return "", err
	}

	if err := c.Inject(utils.ProgressReader(file.Body, int(file.ContentLength), out, sf.FormatProgress("Downloading", "%v/%v (%v)"), sf), path); err != nil {
		return "", err
	}
	// FIXME: Handle custom repo, tag comment, author
	img, err = b.Commit(c, "", "", img.Comment, img.Author, nil)
	if err != nil {
		return "", err
	}
	out.Write(sf.FormatStatus(img.ID))
	return img.ShortID(), nil
}

func (srv *Server) ImagesViz(out io.Writer) error {
	images, _ := srv.runtime.graph.All()
	if images == nil {
		return nil
	}
	out.Write([]byte("digraph docker {\n"))

	var (
		parentImage *Image
		err         error
	)
	for _, image := range images {
		parentImage, err = image.GetParent()
		if err != nil {
			return fmt.Errorf("Error while getting parent image: %v", err)
		}
		if parentImage != nil {
			out.Write([]byte(" \"" + parentImage.ShortID() + "\" -> \"" + image.ShortID() + "\"\n"))
		} else {
			out.Write([]byte(" base -> \"" + image.ShortID() + "\" [style=invis]\n"))
		}
	}

	reporefs := make(map[string][]string)

	for name, repository := range srv.runtime.repositories.Repositories {
		for tag, id := range repository {
			reporefs[utils.TruncateID(id)] = append(reporefs[utils.TruncateID(id)], fmt.Sprintf("%s:%s", name, tag))
		}
	}

	for id, repos := range reporefs {
		out.Write([]byte(" \"" + id + "\" [label=\"" + id + "\\n" + strings.Join(repos, "\\n") + "\",shape=box,fillcolor=\"paleturquoise\",style=\"filled,rounded\"];\n"))
	}
	out.Write([]byte(" base [style=invisible]\n}\n"))
	return nil
}

func (srv *Server) Images(all bool, filter string) ([]APIImages, error) {
	var (
		allImages map[string]*Image
		err       error
	)
	if all {
		allImages, err = srv.runtime.graph.Map()
	} else {
		allImages, err = srv.runtime.graph.Heads()
	}
	if err != nil {
		return nil, err
	}
	outs := []APIImages{} //produce [] when empty instead of 'null'
	for name, repository := range srv.runtime.repositories.Repositories {
		if filter != "" && name != filter {
			continue
		}
		for tag, id := range repository {
			var out APIImages
			image, err := srv.runtime.graph.Get(id)
			if err != nil {
				log.Printf("Warning: couldn't load %s from %s/%s: %s", id, name, tag, err)
				continue
			}
			delete(allImages, id)
			out.Repository = name
			out.Tag = tag
			out.ID = image.ID
			out.Created = image.Created.Unix()
			outs = append(outs, out)
		}
	}
	// Display images which aren't part of a
	if filter == "" {
		for _, image := range allImages {
			var out APIImages
			out.ID = image.ID
			out.Created = image.Created.Unix()
			outs = append(outs, out)
		}
	}
	return outs, nil
}

func (srv *Server) DockerInfo() *APIInfo {
	images, _ := srv.runtime.graph.All()
	var imgcount int
	if images == nil {
		imgcount = 0
	} else {
		imgcount = len(images)
	}
	return &APIInfo{
		Containers:  len(srv.runtime.List()),
		Images:      imgcount,
		MemoryLimit: srv.runtime.capabilities.MemoryLimit,
		SwapLimit:   srv.runtime.capabilities.SwapLimit,
		Debug:       os.Getenv("DEBUG") != "",
		NFd:         utils.GetTotalUsedFds(),
		NGoroutines: runtime.NumGoroutine(),
	}
}

func (srv *Server) ImageHistory(name string) ([]APIHistory, error) {
	image, err := srv.runtime.repositories.LookupImage(name)
	if err != nil {
		return nil, err
	}

	outs := []APIHistory{} //produce [] when empty instead of 'null'
	err = image.WalkHistory(func(img *Image) error {
		var out APIHistory
		out.ID = srv.runtime.repositories.ImageName(img.ShortID())
		out.Created = img.Created.Unix()
		out.CreatedBy = strings.Join(img.ContainerConfig.Cmd, " ")
		outs = append(outs, out)
		return nil
	})
	return outs, nil

}

func (srv *Server) ContainerChanges(name string) ([]Change, error) {
	if container := srv.runtime.Get(name); container != nil {
		return container.Changes()
	}
	return nil, fmt.Errorf("No such container: %s", name)
}

func (srv *Server) Containers(all bool, n int, since, before string) []APIContainers {
	var foundBefore bool
	var displayed int
	retContainers := []APIContainers{}

	for _, container := range srv.runtime.List() {
		if !container.State.Running && !all && n == -1 && since == "" && before == "" {
			continue
		}
		if before != "" {
			if container.ShortID() == before {
				foundBefore = true
				continue
			}
			if !foundBefore {
				continue
			}
		}
		if displayed == n {
			break
		}
		if container.ShortID() == since {
			break
		}
		displayed++

		c := APIContainers{
			ID: container.ID,
		}
		c.Image = srv.runtime.repositories.ImageName(container.Image)
		c.Command = fmt.Sprintf("%s %s", container.Path, strings.Join(container.Args, " "))
		c.Created = container.Created.Unix()
		c.Status = container.State.String()
		c.Ports = container.NetworkSettings.PortMappingHuman()
		retContainers = append(retContainers, c)
	}
	return retContainers
}

func (srv *Server) ContainerCommit(name, repo, tag, author, comment string, config *Config) (string, error) {
	container := srv.runtime.Get(name)
	if container == nil {
		return "", fmt.Errorf("No such container: %s", name)
	}
	img, err := NewBuilder(srv.runtime).Commit(container, repo, tag, comment, author, config)
	if err != nil {
		return "", err
	}
	return img.ShortID(), err
}

func (srv *Server) ContainerTag(name, repo, tag string, force bool) error {
	if err := srv.runtime.repositories.Set(repo, tag, name, force); err != nil {
		return err
	}
	return nil
}

func (srv *Server) pullImage(r *registry.Registry, out io.Writer, imgId, endpoint string, token []string, sf *utils.StreamFormatter) error {
	history, err := r.GetRemoteHistory(imgId, endpoint, token)
	if err != nil {
		return err
	}

	// FIXME: Try to stream the images?
	// FIXME: Launch the getRemoteImage() in goroutines
	for _, id := range history {
		if !srv.runtime.graph.Exists(id) {
			out.Write(sf.FormatStatus("Pulling %s metadata", id))
			imgJSON, err := r.GetRemoteImageJSON(id, endpoint, token)
			if err != nil {
				// FIXME: Keep goging in case of error?
				return err
			}
			img, err := NewImgJSON(imgJSON)
			if err != nil {
				return fmt.Errorf("Failed to parse json: %s", err)
			}

			// Get the layer
			out.Write(sf.FormatStatus("Pulling %s fs layer", id))
			layer, contentLength, err := r.GetRemoteImageLayer(img.ID, endpoint, token)
			if err != nil {
				return err
			}
			defer layer.Close()
			if err := srv.runtime.graph.Register(utils.ProgressReader(layer, contentLength, out, sf.FormatProgress("Downloading", "%v/%v (%v)"), sf), false, img); err != nil {
				return err
			}
		}
	}
	return nil
}

func (srv *Server) pullRepository(r *registry.Registry, out io.Writer, remote, askedTag string, sf *utils.StreamFormatter) error {
	out.Write(sf.FormatStatus("Pulling repository %s from %s", remote, auth.IndexServerAddress()))
	repoData, err := r.GetRepositoryData(remote)
	if err != nil {
		return err
	}

	utils.Debugf("Updating checksums")
	// Reload the json file to make sure not to overwrite faster sums
	if err := srv.runtime.graph.UpdateChecksums(repoData.ImgList); err != nil {
		return err
	}

	utils.Debugf("Retrieving the tag list")
	tagsList, err := r.GetRemoteTags(repoData.Endpoints, remote, repoData.Tokens)
	if err != nil {
		return err
	}
	utils.Debugf("Registering tags")
	// If not specific tag have been asked, take all
	if askedTag == "" {
		for tag, id := range tagsList {
			repoData.ImgList[id].Tag = tag
		}
	} else {
		// Otherwise, check that the tag exists and use only that one
		id, exists := tagsList[askedTag]
		if !exists {
			return fmt.Errorf("Tag %s not found in repositoy %s", askedTag, remote)
		}
		repoData.ImgList[id].Tag = askedTag
	}

	for _, img := range repoData.ImgList {
		if askedTag != "" && img.Tag != askedTag {
			utils.Debugf("(%s) does not match %s (id: %s), skipping", img.Tag, askedTag, img.ID)
			continue
		}
		out.Write(sf.FormatStatus("Pulling image %s (%s) from %s", img.ID, img.Tag, remote))
		success := false
		for _, ep := range repoData.Endpoints {
			if err := srv.pullImage(r, out, img.ID, "https://"+ep+"/v1", repoData.Tokens, sf); err != nil {
				out.Write(sf.FormatStatus("Error while retrieving image for tag: %s (%s); checking next endpoint", askedTag, err))
				continue
			}
			success = true
			break
		}
		if !success {
			return fmt.Errorf("Could not find repository on any of the indexed registries.")
		}
	}
	for tag, id := range tagsList {
		if askedTag != "" && tag != askedTag {
			continue
		}
		if err := srv.runtime.repositories.Set(remote, tag, id, true); err != nil {
			return err
		}
	}
	if err := srv.runtime.repositories.Save(); err != nil {
		return err
	}

	return nil
}

func (srv *Server) ImagePull(name, tag, endpoint string, out io.Writer, sf *utils.StreamFormatter) error {
	r := registry.NewRegistry(srv.runtime.root)
	out = utils.NewWriteFlusher(out)
	if endpoint != "" {
		if err := srv.pullImage(r, out, name, endpoint, nil, sf); err != nil {
			return err
		}
		return nil
	}

	if err := srv.pullRepository(r, out, name, tag, sf); err != nil {
		return err
	}

	return nil
}

// Retrieve the checksum of an image
// Priority:
// - Check on the stored checksums
// - Check if the archive exists, if it does not, ask the registry
// - If the archive does exists, process the checksum from it
// - If the archive does not exists and not found on registry, process checksum from layer
func (srv *Server) getChecksum(imageId string) (string, error) {
	// FIXME: Use in-memory map instead of reading the file each time
	if sums, err := srv.runtime.graph.getStoredChecksums(); err != nil {
		return "", err
	} else if checksum, exists := sums[imageId]; exists {
		return checksum, nil
	}

	img, err := srv.runtime.graph.Get(imageId)
	if err != nil {
		return "", err
	}

	if _, err := os.Stat(layerArchivePath(srv.runtime.graph.imageRoot(imageId))); err != nil {
		if os.IsNotExist(err) {
			// TODO: Ask the registry for the checksum
			//       As the archive is not there, it is supposed to come from a pull.
		} else {
			return "", err
		}
	}

	checksum, err := img.Checksum()
	if err != nil {
		return "", err
	}
	return checksum, nil
}

// Retrieve the all the images to be uploaded in the correct order
// Note: we can't use a map as it is not ordered
func (srv *Server) getImageList(localRepo map[string]string) ([]*registry.ImgData, error) {
	var imgList []*registry.ImgData

	imageSet := make(map[string]struct{})
	for tag, id := range localRepo {
		img, err := srv.runtime.graph.Get(id)
		if err != nil {
			return nil, err
		}
		img.WalkHistory(func(img *Image) error {
			if _, exists := imageSet[img.ID]; exists {
				return nil
			}
			imageSet[img.ID] = struct{}{}
			checksum, err := srv.getChecksum(img.ID)
			if err != nil {
				return err
			}
			imgList = append([]*registry.ImgData{{
				ID:       img.ID,
				Checksum: checksum,
				Tag:      tag,
			}}, imgList...)
			return nil
		})
	}
	return imgList, nil
}

func (srv *Server) pushRepository(r *registry.Registry, out io.Writer, name string, localRepo map[string]string, sf *utils.StreamFormatter) error {
	out = utils.NewWriteFlusher(out)
	out.Write(sf.FormatStatus("Processing checksums"))
	imgList, err := srv.getImageList(localRepo)
	if err != nil {
		return err
	}
	out.Write(sf.FormatStatus("Sending image list"))

	repoData, err := r.PushImageJSONIndex(name, imgList, false)
	if err != nil {
		return err
	}

	for _, ep := range repoData.Endpoints {
		out.Write(sf.FormatStatus("Pushing repository %s to %s (%d tags)", name, ep, len(localRepo)))
		// For each image within the repo, push them
		for _, elem := range imgList {
			if _, exists := repoData.ImgList[elem.ID]; exists {
				out.Write(sf.FormatStatus("Image %s already on registry, skipping", name))
				continue
			}
			if err := srv.pushImage(r, out, name, elem.ID, ep, repoData.Tokens, sf); err != nil {
				// FIXME: Continue on error?
				return err
			}
			out.Write(sf.FormatStatus("Pushing tags for rev [%s] on {%s}", elem.ID, ep+"/users/"+name+"/"+elem.Tag))
			if err := r.PushRegistryTag(name, elem.ID, elem.Tag, ep, repoData.Tokens); err != nil {
				return err
			}
		}
	}

	if _, err := r.PushImageJSONIndex(name, imgList, true); err != nil {
		return err
	}
	return nil
}

func (srv *Server) pushImage(r *registry.Registry, out io.Writer, remote, imgId, ep string, token []string, sf *utils.StreamFormatter) error {
	out = utils.NewWriteFlusher(out)
	jsonRaw, err := ioutil.ReadFile(path.Join(srv.runtime.graph.Root, imgId, "json"))
	if err != nil {
		return fmt.Errorf("Error while retreiving the path for {%s}: %s", imgId, err)
	}
	out.Write(sf.FormatStatus("Pushing %s", imgId))

	// Make sure we have the image's checksum
	checksum, err := srv.getChecksum(imgId)
	if err != nil {
		return err
	}
	imgData := &registry.ImgData{
		ID:       imgId,
		Checksum: checksum,
	}

	// Send the json
	if err := r.PushImageJSONRegistry(imgData, jsonRaw, ep, token); err != nil {
		if err == registry.ErrAlreadyExists {
			out.Write(sf.FormatStatus("Image %s already uploaded ; skipping", imgData.ID))
			return nil
		}
		return err
	}

	// Retrieve the tarball to be sent
	var layerData *TempArchive
	// If the archive exists, use it
	file, err := os.Open(layerArchivePath(srv.runtime.graph.imageRoot(imgId)))
	if err != nil {
		if os.IsNotExist(err) {
			// If the archive does not exist, create one from the layer
			layerData, err = srv.runtime.graph.TempLayerArchive(imgId, Xz, out)
			if err != nil {
				return fmt.Errorf("Failed to generate layer archive: %s", err)
			}
		} else {
			return err
		}
	} else {
		defer file.Close()
		st, err := file.Stat()
		if err != nil {
			return err
		}
		layerData = &TempArchive{
			File: file,
			Size: st.Size(),
		}
	}

	// Send the layer
<<<<<<< HEAD
	if err := r.PushImageLayerRegistry(imgData.Id, utils.ProgressReader(layerData, int(layerData.Size), out, sf.FormatProgress("Pushing", "%v/%v (%v)"), sf), ep, token); err != nil {
=======
	if err := r.PushImageLayerRegistry(imgData.ID, utils.ProgressReader(layerData, int(layerData.Size), out, sf.FormatProgress("", "%v/%v (%v)"), sf), ep, token); err != nil {
>>>>>>> 04050c41
		return err
	}
	return nil
}

func (srv *Server) ImagePush(name, endpoint string, out io.Writer, sf *utils.StreamFormatter) error {
	out = utils.NewWriteFlusher(out)
	img, err := srv.runtime.graph.Get(name)
	r := registry.NewRegistry(srv.runtime.root)

	if err != nil {
		out.Write(sf.FormatStatus("The push refers to a repository [%s] (len: %d)", name, len(srv.runtime.repositories.Repositories[name])))
		// If it fails, try to get the repository
		if localRepo, exists := srv.runtime.repositories.Repositories[name]; exists {
			if err := srv.pushRepository(r, out, name, localRepo, sf); err != nil {
				return err
			}
			return nil
		}

		return err
	}
	out.Write(sf.FormatStatus("The push refers to an image: [%s]", name))
	if err := srv.pushImage(r, out, name, img.ID, endpoint, nil, sf); err != nil {
		return err
	}
	return nil
}

func (srv *Server) ImageImport(src, repo, tag string, in io.Reader, out io.Writer, sf *utils.StreamFormatter) error {
	var archive io.Reader
	var resp *http.Response

	if src == "-" {
		archive = in
	} else {
		u, err := url.Parse(src)
		if err != nil {
			return err
		}
		if u.Scheme == "" {
			u.Scheme = "http"
			u.Host = src
			u.Path = ""
		}
		out.Write(sf.FormatStatus("Downloading from %s", u))
		// Download with curl (pretty progress bar)
		// If curl is not available, fallback to http.Get()
		resp, err = utils.Download(u.String(), out)
		if err != nil {
			return err
		}
		archive = utils.ProgressReader(resp.Body, int(resp.ContentLength), out, sf.FormatProgress("Importing", "%v/%v (%v)"), sf)
	}
	img, err := srv.runtime.graph.Create(archive, nil, "Imported from "+src, "", nil)
	if err != nil {
		return err
	}
	// Optionally register the image at REPO/TAG
	if repo != "" {
		if err := srv.runtime.repositories.Set(repo, tag, img.ID, true); err != nil {
			return err
		}
	}
	out.Write(sf.FormatStatus(img.ShortID()))
	return nil
}

func (srv *Server) ContainerCreate(config *Config) (string, error) {

	if config.Memory > 0 && !srv.runtime.capabilities.MemoryLimit {
		config.Memory = 0
	}

	if config.Memory > 0 && !srv.runtime.capabilities.SwapLimit {
		config.MemorySwap = -1
	}
	b := NewBuilder(srv.runtime)
	container, err := b.Create(config)
	if err != nil {
		if srv.runtime.graph.IsNotExist(err) {
			return "", fmt.Errorf("No such image: %s", config.Image)
		}
		return "", err
	}
	return container.ShortID(), nil
}

func (srv *Server) ContainerRestart(name string, t int) error {
	if container := srv.runtime.Get(name); container != nil {
		if err := container.Restart(t); err != nil {
			return fmt.Errorf("Error restarting container %s: %s", name, err.Error())
		}
	} else {
		return fmt.Errorf("No such container: %s", name)
	}
	return nil
}

func (srv *Server) ContainerDestroy(name string, removeVolume bool) error {
	if container := srv.runtime.Get(name); container != nil {
		volumes := make(map[string]struct{})
		// Store all the deleted containers volumes
		for _, volumeId := range container.Volumes {
			volumes[volumeId] = struct{}{}
		}
		if err := srv.runtime.Destroy(container); err != nil {
			return fmt.Errorf("Error destroying container %s: %s", name, err.Error())
		}

		if removeVolume {
			// Retrieve all volumes from all remaining containers
			usedVolumes := make(map[string]*Container)
			for _, container := range srv.runtime.List() {
				for _, containerVolumeId := range container.Volumes {
					usedVolumes[containerVolumeId] = container
				}
			}

			for volumeId := range volumes {
				// If the requested volu
				if c, exists := usedVolumes[volumeId]; exists {
					log.Printf("The volume %s is used by the container %s. Impossible to remove it. Skipping.\n", volumeId, c.ID)
					continue
				}
				if err := srv.runtime.volumes.Delete(volumeId); err != nil {
					return err
				}
			}
		}
	} else {
		return fmt.Errorf("No such container: %s", name)
	}
	return nil
}

func (srv *Server) ImageDelete(name string) error {
	img, err := srv.runtime.repositories.LookupImage(name)
	if err != nil {
		return fmt.Errorf("No such image: %s", name)
	}
	if err := srv.runtime.graph.Delete(img.ID); err != nil {
		return fmt.Errorf("Error deleting image %s: %s", name, err.Error())
	}
	return nil
}

func (srv *Server) ImageGetCached(imgId string, config *Config) (*Image, error) {

	// Retrieve all images
	images, err := srv.runtime.graph.All()
	if err != nil {
		return nil, err
	}

	// Store the tree in a map of map (map[parentId][childId])
	imageMap := make(map[string]map[string]struct{})
	for _, img := range images {
		if _, exists := imageMap[img.Parent]; !exists {
			imageMap[img.Parent] = make(map[string]struct{})
		}
		imageMap[img.Parent][img.ID] = struct{}{}
	}

	// Loop on the children of the given image and check the config
	for elem := range imageMap[imgId] {
		img, err := srv.runtime.graph.Get(elem)
		if err != nil {
			return nil, err
		}
		if CompareConfig(&img.ContainerConfig, config) {
			return img, nil
		}
	}
	return nil, nil
}

func (srv *Server) ContainerStart(name string) error {
	if container := srv.runtime.Get(name); container != nil {
		if err := container.Start(); err != nil {
			return fmt.Errorf("Error starting container %s: %s", name, err.Error())
		}
	} else {
		return fmt.Errorf("No such container: %s", name)
	}
	return nil
}

func (srv *Server) ContainerStop(name string, t int) error {
	if container := srv.runtime.Get(name); container != nil {
		if err := container.Stop(t); err != nil {
			return fmt.Errorf("Error stopping container %s: %s", name, err.Error())
		}
	} else {
		return fmt.Errorf("No such container: %s", name)
	}
	return nil
}

func (srv *Server) ContainerWait(name string) (int, error) {
	if container := srv.runtime.Get(name); container != nil {
		return container.Wait(), nil
	}
	return 0, fmt.Errorf("No such container: %s", name)
}

func (srv *Server) ContainerResize(name string, h, w int) error {
	if container := srv.runtime.Get(name); container != nil {
		return container.Resize(h, w)
	}
	return fmt.Errorf("No such container: %s", name)
}

func (srv *Server) ContainerAttach(name string, logs, stream, stdin, stdout, stderr bool, in io.ReadCloser, out io.Writer) error {
	container := srv.runtime.Get(name)
	if container == nil {
		return fmt.Errorf("No such container: %s", name)
	}
	//logs
	if logs {
		if stdout {
			cLog, err := container.ReadLog("stdout")
			if err != nil {
				utils.Debugf(err.Error())
			} else if _, err := io.Copy(out, cLog); err != nil {
				utils.Debugf(err.Error())
			}
		}
		if stderr {
			cLog, err := container.ReadLog("stderr")
			if err != nil {
				utils.Debugf(err.Error())
			} else if _, err := io.Copy(out, cLog); err != nil {
				utils.Debugf(err.Error())
			}
		}
	}

	//stream
	if stream {
		if container.State.Ghost {
			return fmt.Errorf("Impossible to attach to a ghost container")
		}
		if !container.State.Running {
			return fmt.Errorf("Impossible to attach to a stopped container, start it first")
		}

		var (
			cStdin           io.ReadCloser
			cStdout, cStderr io.Writer
			cStdinCloser     io.Closer
		)

		if stdin {
			r, w := io.Pipe()
			go func() {
				defer w.Close()
				defer utils.Debugf("Closing buffered stdin pipe")
				io.Copy(w, in)
			}()
			cStdin = r
			cStdinCloser = in
		}
		if stdout {
			cStdout = out
		}
		if stderr {
			cStderr = out
		}

		<-container.Attach(cStdin, cStdinCloser, cStdout, cStderr)

		// If we are in stdinonce mode, wait for the process to end
		// otherwise, simply return
		if container.Config.StdinOnce && !container.Config.Tty {
			container.Wait()
		}
	}
	return nil
}

func (srv *Server) ContainerInspect(name string) (*Container, error) {
	if container := srv.runtime.Get(name); container != nil {
		return container, nil
	}
	return nil, fmt.Errorf("No such container: %s", name)
}

func (srv *Server) ImageInspect(name string) (*Image, error) {
	if image, err := srv.runtime.repositories.LookupImage(name); err == nil && image != nil {
		return image, nil
	}
	return nil, fmt.Errorf("No such image: %s", name)
}

func NewServer(autoRestart bool) (*Server, error) {
	if runtime.GOARCH != "amd64" {
		log.Fatalf("The docker runtime currently only supports amd64 (not %s). This will change in the future. Aborting.", runtime.GOARCH)
	}
	runtime, err := NewRuntime(autoRestart)
	if err != nil {
		return nil, err
	}
	srv := &Server{
		runtime: runtime,
	}
	runtime.srv = srv
	return srv, nil
}

type Server struct {
	runtime *Runtime
}<|MERGE_RESOLUTION|>--- conflicted
+++ resolved
@@ -573,11 +573,7 @@
 	}
 
 	// Send the layer
-<<<<<<< HEAD
-	if err := r.PushImageLayerRegistry(imgData.Id, utils.ProgressReader(layerData, int(layerData.Size), out, sf.FormatProgress("Pushing", "%v/%v (%v)"), sf), ep, token); err != nil {
-=======
-	if err := r.PushImageLayerRegistry(imgData.ID, utils.ProgressReader(layerData, int(layerData.Size), out, sf.FormatProgress("", "%v/%v (%v)"), sf), ep, token); err != nil {
->>>>>>> 04050c41
+	if err := r.PushImageLayerRegistry(imgData.ID, utils.ProgressReader(layerData, int(layerData.Size), out, sf.FormatProgress("Pushing", "%v/%v (%v)"), sf), ep, token); err != nil {
 		return err
 	}
 	return nil
