package lxc

import (
	"bufio"
	"fmt"
	"github.com/dotcloud/docker/runtime/execdriver"
	"io/ioutil"
	"math/rand"
	"os"
	"path"
	"strings"
	"testing"
	"time"
)

func TestLXCConfig(t *testing.T) {
	root, err := ioutil.TempDir("", "TestLXCConfig")
	if err != nil {
		t.Fatal(err)
	}
	defer os.RemoveAll(root)

	os.MkdirAll(path.Join(root, "containers", "1"), 0777)

	// Memory is allocated randomly for testing
	rand.Seed(time.Now().UTC().UnixNano())
	var (
		memMin = 33554432
		memMax = 536870912
		mem    = memMin + rand.Intn(memMax-memMin)
		cpuMin = 100
		cpuMax = 10000
		cpu    = cpuMin + rand.Intn(cpuMax-cpuMin)
	)

	driver, err := NewDriver(root, false)
	if err != nil {
		t.Fatal(err)
	}
	command := &execdriver.Command{
		ID: "1",
		Resources: &execdriver.Resources{
			Memory:    int64(mem),
			CpuShares: int64(cpu),
		},
		Network: &execdriver.Network{
			Mtu:       1500,
			Interface: nil,
		},
	}
	p, err := driver.generateLXCConfig(command)
	if err != nil {
		t.Fatal(err)
	}
	grepFile(t, p,
		fmt.Sprintf("lxc.cgroup.memory.limit_in_bytes = %d", mem))

	grepFile(t, p,
		fmt.Sprintf("lxc.cgroup.memory.memsw.limit_in_bytes = %d", mem*2))
}

func TestCustomLxcConfig(t *testing.T) {
	root, err := ioutil.TempDir("", "TestCustomLxcConfig")
	if err != nil {
		t.Fatal(err)
	}
	defer os.RemoveAll(root)

	os.MkdirAll(path.Join(root, "containers", "1"), 0777)

	driver, err := NewDriver(root, false)
	if err != nil {
		t.Fatal(err)
	}
	command := &execdriver.Command{
		ID:         "1",
		Privileged: false,
<<<<<<< HEAD
		Config: map[string][]string{"lxc": {
			"lxc.utsname = docker",
			"lxc.cgroup.cpuset.cpus = 0,1",
=======
		Config: map[string][]string{
			"lxc": {
				"lxc.utsname = docker",
				"lxc.cgroup.cpuset.cpus = 0,1",
			},
>>>>>>> 5b9c8607
		},
		},
		Network: &execdriver.Network{
			Mtu:       1500,
			Interface: nil,
		},
	}

	p, err := driver.generateLXCConfig(command)
	if err != nil {
		t.Fatal(err)
	}

	grepFile(t, p, "lxc.utsname = docker")
	grepFile(t, p, "lxc.cgroup.cpuset.cpus = 0,1")
}

func grepFile(t *testing.T, path string, pattern string) {
	f, err := os.Open(path)
	if err != nil {
		t.Fatal(err)
	}
	defer f.Close()
	r := bufio.NewReader(f)
	var (
		line string
	)
	err = nil
	for err == nil {
		line, err = r.ReadString('\n')
		if strings.Contains(line, pattern) == true {
			return
		}
	}
	t.Fatalf("grepFile: pattern \"%s\" not found in \"%s\"", pattern, path)
}

func TestEscapeFstabSpaces(t *testing.T) {
	var testInputs = map[string]string{
		" ":                      "\\040",
		"":                       "",
		"/double  space":         "/double\\040\\040space",
		"/some long test string": "/some\\040long\\040test\\040string",
		"/var/lib/docker":        "/var/lib/docker",
		" leading":               "\\040leading",
		"trailing ":              "trailing\\040",
	}
	for in, exp := range testInputs {
		if out := escapeFstabSpaces(in); exp != out {
			t.Logf("Expected %s got %s", exp, out)
			t.Fail()
		}
	}
}<|MERGE_RESOLUTION|>--- conflicted
+++ resolved
@@ -75,18 +75,11 @@
 	command := &execdriver.Command{
 		ID:         "1",
 		Privileged: false,
-<<<<<<< HEAD
-		Config: map[string][]string{"lxc": {
-			"lxc.utsname = docker",
-			"lxc.cgroup.cpuset.cpus = 0,1",
-=======
 		Config: map[string][]string{
 			"lxc": {
 				"lxc.utsname = docker",
 				"lxc.cgroup.cpuset.cpus = 0,1",
 			},
->>>>>>> 5b9c8607
-		},
 		},
 		Network: &execdriver.Network{
 			Mtu:       1500,
